"""
# vim: tabstop=4 shiftwidth=4 softtabstop=4
#
# Copyright 2011 Cisco Systems, Inc.  All rights reserved.
#
#    Licensed under the Apache License, Version 2.0 (the "License"); you may
#    not use this file except in compliance with the License. You may obtain
#    a copy of the License at
#
#         http://www.apache.org/licenses/LICENSE-2.0
#
#    Unless required by applicable law or agreed to in writing, software
#    distributed under the License is distributed on an "AS IS" BASIS, WITHOUT
#    WARRANTIES OR CONDITIONS OF ANY KIND, either express or implied. See the
#    License for the specific language governing permissions and limitations
#    under the License.
#
# @author: Sumit Naiksatam, Cisco Systems, Inc.
#
"""

import inspect
import logging as LOG
import platform

from quantum.common import exceptions as exc
from quantum.common import utils
from quantum.quantum_plugin_base import QuantumPluginBase
from quantum.plugins.cisco import l2network_plugin_configuration as conf
from quantum.plugins.cisco.common import cisco_constants as const
from quantum.plugins.cisco.common import cisco_exceptions as cexc
from quantum.plugins.cisco.common import cisco_credentials as cred
from quantum.plugins.cisco.db import api as db
from quantum.plugins.cisco.db import l2network_db as cdb

LOG.basicConfig(level=LOG.WARN)
LOG.getLogger(const.LOGGER_COMPONENT_NAME)


class L2Network(QuantumPluginBase):
    """ L2 Network Framework Plugin """
    supported_extension_aliases = ["Cisco Credential", "Cisco Port Profile",
                                   "Cisco qos", "Cisco Nova Tenant"]
    _qos_levels = {}
    _credentials = {}

    def __init__(self):
        self._vlan_counter = int(conf.VLAN_START) - 1
        self._model = utils.import_object(conf.MODEL_CLASS)
        cdb.initialize()
        # TODO (Sumit): The following should move to the segmentation module
        cdb.create_vlanids()
        self._qoslevels_counter = 0
        self._credentials_counter = 0

    """
    Core API implementation
    """
    def get_all_networks(self, tenant_id):
        """
        Returns a dictionary containing all
        <network_uuid, network_name> for
        the specified tenant.
        """
        LOG.debug("get_all_networks() called\n")
        self._invoke_device_plugins(self._func_name(), [tenant_id])
        networks_list = db.network_list(tenant_id)
        new_networks_list = []
        for network in networks_list:
            new_network_dict = self._make_net_dict(network[const.UUID],
                                                   network[const.NETWORKNAME],
                                                   [])
            new_networks_list.append(new_network_dict)

        return new_networks_list

    def create_network(self, tenant_id, net_name):
        """
        Creates a new Virtual Network, and assigns it
        a symbolic name.
        """
        LOG.debug("create_network() called\n")
        new_network = db.network_create(tenant_id, net_name)
        new_net_id = new_network[const.UUID]
        vlan_id = self._get_vlan_for_tenant(tenant_id, net_name)
        vlan_name = self._get_vlan_name(new_net_id, str(vlan_id))
        self._invoke_device_plugins(self._func_name(), [tenant_id, net_name,
                                                     new_net_id, vlan_name,
                                                     vlan_id])
        cdb.add_vlan_binding(vlan_id, vlan_name, new_net_id)
        new_net_dict = {const.NET_ID: new_net_id,
                        const.NET_NAME: net_name,
                        const.NET_PORTS: []}
        return new_net_dict

    def delete_network(self, tenant_id, net_id):
        """
        Deletes the network with the specified network identifier
        belonging to the specified tenant.
        """
        LOG.debug("delete_network() called\n")
        net = db.network_get(net_id)
        if net:
            if len(net[const.NETWORKPORTS]) > 0:
                ports_on_net = db.port_list(net_id)
                for port in ports_on_net:
                    if port[const.INTERFACEID]:
                        raise exc.NetworkInUse(net_id=net_id)
                for port in ports_on_net:
                    self.delete_port(tenant_id, net_id, port[const.PORTID])

            self._invoke_device_plugins(self._func_name(), [tenant_id, net_id])
            net_dict = self._make_net_dict(net[const.UUID],
                                           net[const.NETWORKNAME],
                                           [])
            self._release_vlan_for_tenant(tenant_id, net_id)
            cdb.remove_vlan_binding(net_id)
            db.network_destroy(net_id)
            return net_dict
        # Network not found
        raise exc.NetworkNotFound(net_id=net_id)

    def get_network_details(self, tenant_id, net_id):
        """
        Gets the details of a particular network
        """
        LOG.debug("get_network_details() called\n")
        self._invoke_device_plugins(self._func_name(), [tenant_id, net_id])
        network = db.network_get(net_id)
        ports_list = network[const.NETWORKPORTS]
        ports_on_net = []
        for port in ports_list:
            new_port = self._make_port_dict(port[const.UUID],
                                            port[const.PORTSTATE],
                                            port[const.NETWORKID],
                                            port[const.INTERFACEID])
            ports_on_net.append(new_port)

        new_network = self._make_net_dict(network[const.UUID],
                                              network[const.NETWORKNAME],
                                              ports_on_net)

        return new_network

    def rename_network(self, tenant_id, net_id, new_name):
        """
        Updates the symbolic name belonging to a particular
        Virtual Network.
        """
        LOG.debug("rename_network() called\n")
        self._invoke_device_plugins(self._func_name(), [tenant_id, net_id,
                                                     new_name])
        network = db.network_rename(tenant_id, net_id, new_name)
        net_dict = self._make_net_dict(network[const.UUID],
                                       network[const.NETWORKNAME],
                                       [])
        return net_dict

    def get_all_ports(self, tenant_id, net_id):
        """
        Retrieves all port identifiers belonging to the
        specified Virtual Network.
        """
        LOG.debug("get_all_ports() called\n")
        self._invoke_device_plugins(self._func_name(), [tenant_id, net_id])
        network = db.network_get(net_id)
        ports_list = network[const.NETWORKPORTS]
        ports_on_net = []
        for port in ports_list:
            new_port = self._make_port_dict(port[const.UUID],
                                            port[const.PORTSTATE],
                                            port[const.NETWORKID],
                                            port[const.INTERFACEID])
            ports_on_net.append(new_port)

        return ports_on_net

    def create_port(self, tenant_id, net_id, port_state=None):
        """
        Creates a port on the specified Virtual Network.
        """
        LOG.debug("create_port() called\n")
        port = db.port_create(net_id, port_state)
        unique_port_id_string = port[const.UUID]
        self._invoke_device_plugins(self._func_name(), [tenant_id, net_id,
                                                     port_state,
                                                     unique_port_id_string])
        new_port_dict = self._make_port_dict(port[const.UUID],
                                             port[const.PORTSTATE],
                                             port[const.NETWORKID],
                                             port[const.INTERFACEID])
        return new_port_dict

    def delete_port(self, tenant_id, net_id, port_id):
        """
        Deletes a port on a specified Virtual Network,
        if the port contains a remote interface attachment,
        the remote interface should first be un-plugged and
        then the port can be deleted.
        """
        LOG.debug("delete_port() called\n")
        self._invoke_device_plugins(self._func_name(), [tenant_id, net_id,
                                                     port_id])
        db.port_destroy(net_id, port_id)
        new_port_dict = self._make_port_dict(port_id, None, None, None)
        return new_port_dict

    def update_port(self, tenant_id, net_id, port_id, port_state):
        """
        Updates the state of a port on the specified Virtual Network.
        """
        LOG.debug("update_port() called\n")
        self._invoke_device_plugins(self._func_name(), [tenant_id, net_id,
                                                     port_id, port_state])
        self._validate_port_state(port_state)
        db.port_set_state(net_id, port_id, port_state)
        new_port_dict = self._make_port_dict(port_id, port_state, net_id,
                                             None)
        return new_port_dict

    def get_port_details(self, tenant_id, net_id, port_id):
        """
        This method allows the user to retrieve a remote interface
        that is attached to this particular port.
        """
        LOG.debug("get_port_details() called\n")
        self._invoke_device_plugins(self._func_name(), [tenant_id, net_id,
                                                     port_id])
        port = db.port_get(net_id, port_id)
        new_port_dict = self._make_port_dict(port[const.UUID],
                                             port[const.PORTSTATE],
                                             port[const.NETWORKID],
                                             port[const.INTERFACEID])
        return new_port_dict

    def plug_interface(self, tenant_id, net_id, port_id,
                       remote_interface_id):
        """
        Attaches a remote interface to the specified port on the
        specified Virtual Network.
        """
        LOG.debug("plug_interface() called\n")
        self._invoke_device_plugins(self._func_name(), [tenant_id, net_id,
                                                     port_id,
                                                     remote_interface_id])
        db.port_set_attachment(net_id, port_id, remote_interface_id)

    def unplug_interface(self, tenant_id, net_id, port_id):
        """
        Detaches a remote interface from the specified port on the
        specified Virtual Network.
        """
        LOG.debug("unplug_interface() called\n")
        self._invoke_device_plugins(self._func_name(), [tenant_id, net_id,
                                                     port_id])
        db.port_unset_attachment(net_id, port_id)

    """
    Extension API implementation
    """
    def get_all_portprofiles(self, tenant_id):
        """Get all port profiles"""
        LOG.debug("get_all_portprofiles() called\n")
        pplist = cdb.get_all_portprofiles()
        new_pplist = []
        for portprofile in pplist:
            new_pp = self._make_portprofile_dict(tenant_id,
                                                 portprofile[const.UUID],
                                                 portprofile[const.PPNAME],
                                                 portprofile[const.PPQOS])
            new_pplist.append(new_pp)

        return new_pplist

    def get_portprofile_details(self, tenant_id, profile_id):
        """Get port profile details"""
        LOG.debug("get_portprofile_details() called\n")
        try:
            portprofile = cdb.get_portprofile(tenant_id, profile_id)
        except Exception, excp:
            raise cexc.PortProfileNotFound(tenant_id=tenant_id,
                                           portprofile_id=profile_id)

        new_pp = self._make_portprofile_dict(tenant_id,
                                             portprofile[const.UUID],
                                             portprofile[const.PPNAME],
                                             portprofile[const.PPQOS])
        return new_pp

    def create_portprofile(self, tenant_id, profile_name, qos):
        """Create port profile"""
        LOG.debug("create_portprofile() called\n")
        portprofile = cdb.add_portprofile(tenant_id, profile_name,
                                 const.NO_VLAN_ID, qos)
        new_pp = self._make_portprofile_dict(tenant_id,
                                             portprofile[const.UUID],
                                             portprofile[const.PPNAME],
                                             portprofile[const.PPQOS])
        return new_pp

    def delete_portprofile(self, tenant_id, profile_id):
        """Delete portprofile"""
        LOG.debug("delete_portprofile() called\n")
        try:
            portprofile = cdb.get_portprofile(tenant_id, profile_id)
        except Exception, excp:
            raise cexc.PortProfileNotFound(tenant_id=tenant_id,
                                           portprofile_id=profile_id)

        plist = cdb.get_pp_binding(tenant_id, profile_id)
        if plist:
            raise cexc.PortProfileInvalidDelete(tenant_id=tenant_id,
                                                profile_id=profile_id)
        else:
            cdb.remove_portprofile(tenant_id, profile_id)

    def rename_portprofile(self, tenant_id, profile_id, new_name):
        """Rename port profile"""
        LOG.debug("rename_portprofile() called\n")
        try:
            portprofile = cdb.get_portprofile(tenant_id, profile_id)
        except Exception, excp:
            raise cexc.PortProfileNotFound(tenant_id=tenant_id,
                                           portprofile_id=profile_id)
        portprofile = cdb.update_portprofile(tenant_id, profile_id, new_name)
        new_pp = self._make_portprofile_dict(tenant_id,
                                             portprofile[const.UUID],
                                             portprofile[const.PPNAME],
                                             portprofile[const.PPQOS])
        return new_pp

    def associate_portprofile(self, tenant_id, net_id,
                              port_id, portprofile_id):
        """Associate port profile"""
        LOG.debug("associate_portprofile() called\n")
        try:
            portprofile = cdb.get_portprofile(tenant_id, portprofile_id)
        except Exception, excp:
            raise cexc.PortProfileNotFound(tenant_id=tenant_id,
                                           portprofile_id=portprofile_id)

        cdb.add_pp_binding(tenant_id, port_id, portprofile_id, False)

    def disassociate_portprofile(self, tenant_id, net_id,
                                 port_id, portprofile_id):
        """Disassociate port profile"""
        LOG.debug("disassociate_portprofile() called\n")
        try:
            portprofile = cdb.get_portprofile(tenant_id, portprofile_id)
        except Exception, excp:
            raise cexc.PortProfileNotFound(tenant_id=tenant_id,
                                      portprofile_id=portprofile_id)

        cdb.remove_pp_binding(tenant_id, port_id, portprofile_id)

<<<<<<< HEAD
    def create_default_portprofile(self, tenant_id, network_id, profile_name,
                                    qos):
        "Create default port profile"""
        LOG.debug("create_default_portprofile() called\n")
        portprofile = cdb.add_portprofile(tenant_id, profile_name,
                                 const.NO_VLAN_ID, qos)
        new_pp = self._make_portprofile_dict(tenant_id,
                                             portprofile[const.UUID],
                                             portprofile[const.PPNAME],
                                             portprofile[const.PPQOS])
        # TODO (Sumit): Need to check the following
        port_id = None
        cdb.add_pp_binding(tenant_id, port_id, portprofile[const.UUID], True)
        return new_pp

    def get_all_qoss(self, tenant_id):
        """Get all QoS levels"""
        LOG.debug("get_all_qoss() called\n")
        return self._qos_levels.values()

    def get_qos_details(self, tenant_id, qos_id):
        """Get QoS Details"""
        LOG.debug("get_qos_details() called\n")
        try:
            qos_level = self._get_qos_level(tenant_id, qos_id)
        except Exception, excp:
            raise cexc.QosNotFound(tenant_id=tenant_id,
                                        qos_id=qos_id)
        return qos_level

    def create_qos(self, tenant_id, qos_name, qos_desc):
        """Create a QoS level"""
        LOG.debug("create_qos() called\n")
        qos_id = self._get_unique_qos_id(tenant_id)
        new_qos_level_dict = {const.QOS_LEVEL_ID: qos_id,
                              const.QOS_LEVEL_NAME: qos_name,
                              const.QOS_LEVEL_ASSOCIATIONS: [],
                              const.QOS_LEVEL_DESCRIPTION: qos_desc}
        self._qos_levels[qos_id] = new_qos_level_dict
        return new_qos_level_dict

    def delete_qos(self, tenant_id, qos_id):
        """Delete a QoS level"""
        LOG.debug("delete_qos() called\n")
        try:
            qos_level = self._get_qos_level(tenant_id, qos_id)
        except Exception, excp:
            raise cexc.QosNotFound(tenant_id=tenant_id,
                                        qos_id=qos_id)
        associations = qos_level[const.QOS_LEVEL_ASSOCIATIONS]
        if len(associations) > 0:
            raise cexc.QoSLevelInvalidDelete(tenant_id=tenant_id,
                                             qos_id=qos_id)
        else:
            self._qos_levels.pop(qos_id)

    def rename_qos(self, tenant_id, qos_id, new_name):
        """Rename QoS level"""
        LOG.debug("rename_qos() called\n")
        qos_level = self._get_qos_level(tenant_id, qos_id)
        try:
            qos_level = self._get_qos_level(tenant_id, qos_id)
        except Exception, excp:
            raise cexc.QosNotFound(tenant_id=tenant_id,
                                        qos_id=qos_id)
        qos_level[const.QOS_LEVEL_NAME] = new_name
        return qos_level

    def get_all_credentials(self, tenant_id):
        """Get all credentials"""
        LOG.debug("get_all_credentials() called\n")
        return self._credentials.values()

    def get_credential_details(self, tenant_id, credential_id):
        """Get a particular credential"""
        LOG.debug("get_credential_details() called\n")
        try:
            credential = self._get_credential(tenant_id, credential_id)
        except Exception, excp:
            raise cexc.CredentialNotFound(tenant_id=tenant_id,
                                          credential_id=credential_id)
        return credential

    def create_credential(self, tenant_id, credential_name, user_name,
                          password):
        """Create a new credential"""
        LOG.debug("create_credential() called\n")
        credential_id = self._get_unique_credential_id(tenant_id)
        masked_password = const.MASKED_PASSWORD
        new_credential_dict = {const.CREDENTIAL_ID: credential_id,
                               const.CREDENTIAL_NAME: credential_name,
                               const.CREDENTIAL_USERNAME: user_name,
                               const.CREDENTIAL_PASSWORD: masked_password}
        self._credentials[credential_id] = new_credential_dict
        cred.Store.putCredential(credential_id, user_name, password)
        return new_credential_dict

    def delete_credential(self, tenant_id, credential_id):
        """Delete a credential"""
        LOG.debug("delete_credential() called\n")
        try:
            credential = self._get_credential(tenant_id, credential_id)
        except Exception, excp:
            raise cexc.CredentialNotFound(tenant_id=tenant_id,
                                          credential_id=credential_id)
        self._credentials.pop(credential_id)
        cred.Store.deleteCredential(credential_id)

    def rename_credential(self, tenant_id, credential_id, new_name):
        """Rename the particular credential resource"""
        LOG.debug("rename_credential() called\n")
        try:
            credential = self._get_credential(tenant_id, credential_id)
        except Exception, excp:
            raise cexc.CredentialNotFound(tenant_id=tenant_id,
                                          credential_id=credential_id)

        credential[const.CREDENTIAL_NAME] = new_name
        return credential

    def get_host(self, tenant_id, instance_id, instance_desc):
        """Provides the hostname on which a dynamic vnic is reserved"""
        LOG.debug("get_host() called\n")
        host_list = {const.HOST_LIST: {const.HOST_1: platform.node()}}
        return host_list

    def get_instance_port(self, tenant_id, instance_id, instance_desc):
        """
        Get the portprofile name and the device namei for the dynamic vnic
        """
        LOG.debug("get_instance_port() called\n")
        vif_desc = {const.VIF_DESC:
                    {const.DEVICENAME: "eth2", const.UCSPROFILE: "default"}}
        return vif_desc

=======
>>>>>>> b6e55b41
    """
    Private functions
    """
    def _invoke_device_plugins(self, function_name, args):
        """
        All device-specific calls are delegate to the model
        """
        getattr(self._model, function_name)(args)

    def _get_vlan_for_tenant(self, tenant_id, net_name):
        """Get vlan ID"""
        # TODO (Sumit):
        # The VLAN ID for a tenant might need to be obtained from
        # somewhere (from Donabe/Melange?)
        # Also need to make sure that the VLAN ID is not being used already
        # Currently, just a wrap-around counter ranging from VLAN_START to
        # VLAN_END
        return cdb.reserve_vlanid()

    def _release_vlan_for_tenant(self, tenant_id, net_id):
        """Relase VLAN"""
        vlan_binding = cdb.get_vlan_binding(net_id)
        return cdb.release_vlanid(vlan_binding[const.VLANID])

    def _get_vlan_name(self, net_id, vlan):
        """Getting the vlan name from the tenant and vlan"""
        vlan_name = conf.VLAN_NAME_PREFIX + vlan
        return vlan_name

    def _validate_port_state(self, port_state):
        """Checking the port state"""
        if port_state.upper() not in (const.PORT_UP, const.PORT_DOWN):
            raise exc.StateInvalid(port_state=port_state)
        return True

    def _func_name(self, offset=0):
        """Getting the name of the calling funciton"""
        return inspect.stack()[1 + offset][3]

    def _make_net_dict(self, net_id, net_name, ports):
        """Helper funciton to create network resource dictionary"""
        res = {const.NET_ID: net_id, const.NET_NAME: net_name}
        res[const.NET_PORTS] = ports
        return res

    def _make_port_dict(self, port_id, port_state, net_id, attachment):
        """Helper function to create port resource dictionary"""
        res = {const.PORT_ID: port_id, const.PORT_STATE: port_state}
        res[const.NET_ID] = net_id
        res[const.ATTACHMENT] = attachment
        return res

    def _make_portprofile_dict(self, tenant_id, profile_id, profile_name,
                               qos):
        """Helper funciton to create port-profile resource dictionary"""
        profile_associations = self._make_portprofile_assc_list(tenant_id,
                                                                profile_id)
        res = {const.PROFILE_ID: str(profile_id),
               const.PROFILE_NAME: profile_name,
               const.PROFILE_ASSOCIATIONS: profile_associations,
               const.PROFILE_VLAN_ID: None,
               const.PROFILE_QOS: qos}
        return res

    def _make_portprofile_assc_list(self, tenant_id, profile_id):
        """Helper function to create port profile association list"""
        plist = cdb.get_pp_binding(tenant_id, profile_id)
        assc_list = []
        for port in plist:
            assc_list.append(port[const.PORTID])

        return assc_list

    def _get_qos_level(self, tenant_id, qos_id):
        """Return a QoS level based on the ID"""
        qos_level = self._qos_levels.get(qos_id)
        if not qos_level:
            raise cexc.QosNotFound(tenant_id=tenant_id,
                                        qos_id=qos_id)
        return qos_level

    def _get_credential(self, tenant_id, credential_id):
        """Return a credential based on the ID"""
        credential = self._credentials.get(credential_id)
        if not credential:
            raise cexc.CredentialNotFound(tenant_id=tenant_id,
                                          credetial_id=credential_id)
        return credential

    def _get_unique_qos_id(self, tenant_id):
        """Get a unique QoS ID"""
        self._qoslevels_counter += 1
        self._qoslevels_counter %= int(const.MAX_QOS_LEVELS)
        qos_id = tenant_id[16:] + "-qos-" + str(self._qoslevels_counter)
        # TODO (Sumit): Need to check if the ID has already been allocated
        return qos_id

    def _get_unique_credential_id(self, tenant_id):
        """Get a unique credential ID"""
        self._credentials_counter += 1
        self._credentials_counter %= int(const.MAX_CREDENTIALS)
        cred_id = tenant_id[16:] + "-crd-" + str(self._credentials_counter)
        # TODO (Sumit): Need to check if the ID has already been allocated
        return cred_id<|MERGE_RESOLUTION|>--- conflicted
+++ resolved
@@ -353,22 +353,6 @@
 
         cdb.remove_pp_binding(tenant_id, port_id, portprofile_id)
 
-<<<<<<< HEAD
-    def create_default_portprofile(self, tenant_id, network_id, profile_name,
-                                    qos):
-        "Create default port profile"""
-        LOG.debug("create_default_portprofile() called\n")
-        portprofile = cdb.add_portprofile(tenant_id, profile_name,
-                                 const.NO_VLAN_ID, qos)
-        new_pp = self._make_portprofile_dict(tenant_id,
-                                             portprofile[const.UUID],
-                                             portprofile[const.PPNAME],
-                                             portprofile[const.PPQOS])
-        # TODO (Sumit): Need to check the following
-        port_id = None
-        cdb.add_pp_binding(tenant_id, port_id, portprofile[const.UUID], True)
-        return new_pp
-
     def get_all_qoss(self, tenant_id):
         """Get all QoS levels"""
         LOG.debug("get_all_qoss() called\n")
@@ -489,8 +473,6 @@
                     {const.DEVICENAME: "eth2", const.UCSPROFILE: "default"}}
         return vif_desc
 
-=======
->>>>>>> b6e55b41
     """
     Private functions
     """
